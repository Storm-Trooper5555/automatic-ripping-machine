# ARM (Automatic Ripping Machine) oonfig file

#################
## ARM Options ##
#################

# Distinguish UDF video discs from UDF data discs.  Requires mounting disc so adds a few seconds to the identify script.
ARM_CHECK_UDF=true

# When enabled if the disc is a DVD use dvdid to calculate a crc64 and query Windows Media Meta Services for the Movie Title.
# For BluRays attempts to extract the title from an XML file on the disc
GET_VIDEO_TITLE=true

# Skip transcoding if you want the original MakeMKV files as your final output
# Thiw will produce the highest quality videos (and use the most storage)
# Note: RIPMETHOD must be set to "mkv" for this feature to work
SKIP_TRANSCODE=false

# Default Video Type.  Use this to give ARM a way to handle dvds/bds that aren't identifiable.
# DEFAULT_VIDEOTYPE="series"

#####################
## Directory setup ##
#####################

# Base directory of ARM media directory
# Ripped and transcoded files end up here
ARMPATH="/mnt/media/ARM/Media/Unidentified/"

# Path to raw MakeMKV directory
# Destination for MakeMKV and source for HandBrake
RAWPATH="/mnt/media/ARM/raw/"

# Path to final media directory
# Destination for final file.  Only used for movies that are positively identified
MEDIA_DIR="/mnt/media/ARM/Media/Movies/"

# Path to directory to hold log files
# Make sure to include trailing /
LOGPATH="/opt/arm/logs/"

# How long to let log files live before deleting (in days)
LOGLIFE=1

########################
##  File Permissions  ##
########################

# Enabling this seting will allow you to adjust the default file permissions of the outputted files
# The default value is set to 777 for read/write/execute for all users, but can be changed below using the "CHMOD_VALUE" setting
# This setting is helpfuly when storing the data locally on the system
SET_MEDIA_PERMISSIONS=false
CHMOD_VALUE=777
SET_MEDIA_OWNER=false
CHOWN_USER=
CHOWN_GROUP=

########################
## MakeMKV Parameters ##
########################

# Minimum length of track for MakeMKV rip (in seconds)
MINLENGTH="600"

# Maximum length of track for MakeMKV rip (in seconds).  Set to 0 to disable
MAXLENGTH="0"

# Method of MakeMKV to use for Blu Ray discs.  Options are "mkv" or "backup".
# mkv is the normal method of ripping mkv files directly from the DVD
# backup decrypts the dvd and then copies it to the hard drive.  This allows HandBrake to apply some of it's
# analytical abilities such as the main-feature identification.  This method seems to offer success on bluray 
# discs that fail in "mkv" mode. *** NOTE: MakeMKV only supports the backup method on BluRay discs.  Regular
# DVD's will always default back to the "mkv" mode. If this is set to "backup" then you must also set HandBrake's MAINFEATURE to true. 
RIPMETHOD="mkv" 

# Additional HandBrake arguments.  '--subtitle scan -F --subtitle-burned' will scan for forced foreign language
# audio and burn them into the video
# HB_ARGS="--subtitle scan -F --subtitle-burned"
# HB_ARGS= "--subtitle scan -F --audio-lang-list eng --all-audio"
HB_ARGS="--subtitle scan -F --subtitle-burned"

# MakeMKV Arguments
# MakeMKV Profile used for controlling Audio Track Selection.
# This is the default profile MakeMKV uses for Audio track selection. Updating this file or changing it is considered
# to be advanced usage of MakeMKV. But this will allow users to alternatively tell makemkv to select HD audio tracks and etc.
# MKV_ARGS="--profile=/opt/arm/default.mmcp.xml"
MKV_ARGS=""

##########################
## HandBrake Parameters ##
##########################

# Handbrake preset profile
# Execute "HandBrakeCLI -z" to see a list of all presets
HB_PRESET="High Profile" 

# Extension of the final video file
DEST_EXT=mkv

# Handbrake binary to call
HANDBRAKE_CLI=HandBrakeCLI

# Have HandBrake transcode the main feature only.  BluRay discs must have RIPMETHOD="backup" for this to work.
# If MAINFEATURE is true, blurays will be backed up to the HD and then HandBrake will go to work on the backed up
# files.  For normal DVDs, ARM will bypass MakeMKV and hand off the dvd directly to HandBrake.  This will require 
# libdvdcss2 be installed.
# NOTE: For the most part, HandBrake correctly identifies the main feature on movie DVD's, although it is not perfect. 
# However, it does not handle tv shows well at all.  You will likely want this value to be false when ripping tv shows.
MAINFEATURE=false

# Additional HandBrake arguments.  
HB_ARGS="--subtitle scan -F"

#####################
## Enable Plex Use ##
#####################

# Set this setting to true, to enable Plex Extras support
PLEX_SUPPORT=false

#####################
## Emby Parameters ##
#####################

# Parameters to enable automatic library scan in Emby.  This will trigger only if MainFeature is true above.

# Scan emby library after succesful placement of mainfeature (see above)
EMBY_REFRESH=false

# Use subfolders in Emby as described here: https://github.com/MediaBrowser/Wiki/wiki/Movie%20naming#movie-extras
EMBY_SUBFOLDERS=true

# Server parameters
# Server can be ip address or domain name
EMBY_SERVER=""
EMBY_PORT="8096"

# Emby authentication fluff parameters.  These can be anything.
EMBY_CLIENT="ARM"
EMBY_DEVICE="ARM"
EMBY_DEVICEID="ARM"

# Emby authentication parameters.  These are parameters that must be set to a current user in Emby.
EMBY_USERNAME=""

# EMBY_USERID is the user ID associated with the username above.  You can find this by going to the following address on your emby server
# <server>:<port>/Users/Public and getting the ID value for the username above.
EMBY_USERID=""

# This is the SHA1 encrypted password for the username above.  You can generate the SHA1 hash of your password by executing the following at
# the command line: 
# echo -n your-password | sha1sum | awk '{print $1}'
# or using an online generator like the one located at http://www.sha1-online.com/
EMBY_PASSWORD=""

#############################
## Notification Parameters ##
#############################

# Pushbullet API Key
# Leave empty or comment out to disable Pushbullet notifications
PB_KEY=""

# IFTTT API KEY
# Leave empty or comment out to disable IFTTT notifications
# IFTTT_KEY=""

# IFTTT Event Name
IFTTT_EVENT="arm_event"

# Pushover API User and Application Key
# Leave User key empty or comment out to disable Pushover notifications
PO_USER_KEY=""
PO_APP_KEY=""

<<<<<<< HEAD
# DO NOT REMOVE THE FOLLOWING LINE!
# PYSTOP
=======
# OMDB_API_KEY
# omdbapi.com API Key
# See README-OMDBAPI for background and info
# This is the API key for omdbapi.com queries.
# More info at http://omdbapi.com/
OMDB_API_KEY=""

>>>>>>> 9c6efaf7

# Determine logfile name
# use the label of the DVD/CD or else use empty.log
# this is required for udev events where there is no media available
# such as ejecting the drive

if [ -n "$ID_FS_LABEL" ]; then
        LOGFILE=${ID_FS_LABEL}".log"
        elif [[ -n "$ID_CDROM_MEDIA_TRACK_COUNT_AUDIO" && $(which abcde-musicbrainz-tool) ]]; then
                LOGFILE=$(abcde-musicbrainz-tool --device "$DEVNAME" | cut -f1 -d ' ')".log"
        elif [[ -n "$ID_CDROM_MEDIA_TRACK_COUNT_AUDIO" &&  $(which cd-discid) ]]; then
                LOGFILE=$(cd-discid "$DEVNAME" | cut -f1 -d ' ')".log"
else
        LOGFILE="empty.log"
fi

# Set full logfile path
LOG=$LOGPATH$LOGFILE
<|MERGE_RESOLUTION|>--- conflicted
+++ resolved
@@ -173,10 +173,6 @@
 PO_USER_KEY=""
 PO_APP_KEY=""
 
-<<<<<<< HEAD
-# DO NOT REMOVE THE FOLLOWING LINE!
-# PYSTOP
-=======
 # OMDB_API_KEY
 # omdbapi.com API Key
 # See README-OMDBAPI for background and info
@@ -184,7 +180,8 @@
 # More info at http://omdbapi.com/
 OMDB_API_KEY=""
 
->>>>>>> 9c6efaf7
+# DO NOT REMOVE THE FOLLOWING LINE!
+# PYSTOP
 
 # Determine logfile name
 # use the label of the DVD/CD or else use empty.log
