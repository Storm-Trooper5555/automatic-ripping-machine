"""
Hold all models for ARM
"""
import datetime
import os
import subprocess
import logging
import time
import pyudev
import psutil
import platform
import re

from prettytable import PrettyTable
from flask_login import LoginManager, current_user, login_user, UserMixin  # noqa: F401
from arm.ripper import music_brainz
from arm.ui import db
from arm.config.config import cfg

hidden_attribs = ("OMDB_API_KEY", "EMBY_USERID", "EMBY_PASSWORD",
                  "EMBY_API_KEY", "PB_KEY", "IFTTT_KEY", "PO_KEY",
                  "PO_USER_KEY", "PO_APP_KEY", "ARM_API_KEY",
                  "TMDB_API_KEY", "_sa_instance_state")
HIDDEN_VALUE = "<hidden>"


class Job(db.Model):
    """
    Job Class hold most of the details for each job
    connects to track, config
    """
    job_id = db.Column(db.Integer, primary_key=True)
    arm_version = db.Column(db.String(20))
    crc_id = db.Column(db.String(63))
    logfile = db.Column(db.String(256))
    start_time = db.Column(db.DateTime)
    stop_time = db.Column(db.DateTime)
    job_length = db.Column(db.String(12))
    status = db.Column(db.String(32))
    stage = db.Column(db.String(63))
    no_of_titles = db.Column(db.Integer)
    title = db.Column(db.String(256))
    title_auto = db.Column(db.String(256))
    title_manual = db.Column(db.String(256))
    year = db.Column(db.String(4))
    year_auto = db.Column(db.String(4))
    year_manual = db.Column(db.String(4))
    video_type = db.Column(db.String(20))
    video_type_auto = db.Column(db.String(20))
    video_type_manual = db.Column(db.String(20))
    imdb_id = db.Column(db.String(15))
    imdb_id_auto = db.Column(db.String(15))
    imdb_id_manual = db.Column(db.String(15))
    poster_url = db.Column(db.String(256))
    poster_url_auto = db.Column(db.String(256))
    poster_url_manual = db.Column(db.String(256))
    devpath = db.Column(db.String(15))
    mountpoint = db.Column(db.String(20))
    hasnicetitle = db.Column(db.Boolean)
    errors = db.Column(db.Text)
    disctype = db.Column(db.String(20))  # dvd/bluray/data/music/unknown
    label = db.Column(db.String(256))
    path = db.Column(db.String(256))
    ejected = db.Column(db.Boolean)
    updated = db.Column(db.Boolean)
    pid = db.Column(db.Integer)
    pid_hash = db.Column(db.Integer)
    tracks = db.relationship('Track', backref='job', lazy='dynamic')
    config = db.relationship('Config', uselist=False, backref="job")

    def __init__(self, devpath):
        """Return a disc object"""
        self.devpath = devpath
        self.mountpoint = "/mnt" + devpath
        self.hasnicetitle = False
        self.video_type = "unknown"
        self.ejected = False
        self.updated = False
        if cfg['VIDEOTYPE'] != "auto":
            self.video_type = cfg['VIDEOTYPE']
        self.parse_udev()
        self.get_pid()
        self.stage = str(round(time.time() * 100))

        if self.disctype == "dvd" and not self.label:
            logging.info("No disk label Available. Trying lsdvd")
            command = f"lsdvd {devpath} | grep 'Disc Title' | cut -d ' ' -f 3-"
            lsdvdlbl = str(subprocess.check_output(command, shell=True).strip(), 'utf-8')
            self.label = lsdvdlbl

    def __str__(self):
        """Returns a string of the object"""

        return_string = self.__class__.__name__ + ": "
        for attr, value in self.__dict__.items():
            return_string = return_string + "(" + str(attr) + "=" + str(value) + ") "

        return return_string

    def __repr__(self):
        return f'<Job {self.label}>'

    def parse_udev(self):
        """Parse udev for properties of current disc"""
        context = pyudev.Context()
        device = pyudev.Devices.from_device_file(context, self.devpath)
        self.disctype = "unknown"

        for key, value in device.items():
            if key == "ID_FS_LABEL":
                self.label = value
                if value == "iso9660":
                    self.disctype = "data"
            elif key == "ID_CDROM_MEDIA_BD":
                self.disctype = "bluray"
            elif key == "ID_CDROM_MEDIA_DVD":
                self.disctype = "dvd"
            elif key == "ID_CDROM_MEDIA_TRACK_COUNT_AUDIO":
                self.disctype = "music"
            else:
                continue

    def get_pid(self):
        """
        Get the jobs process id
        :return: None
        """
        pid = os.getpid()
        process_id = psutil.Process(pid)
        self.pid = pid
        self.pid_hash = hash(process_id)

    def get_disc_type(self, found_hvdvd_ts):
        """
        Checks/corrects the current disc-type
        :param found_hvdvd_ts:  gets pushed in from utils - saves importing utils
        :return: None
        """
        if self.disctype == "music":
            logging.debug("Disc is music.")
            self.label = music_brainz.main(self)
        elif os.path.isdir(self.mountpoint + "/VIDEO_TS"):
            logging.debug(f"Found: {self.mountpoint}/VIDEO_TS")
            self.disctype = "dvd"
        elif os.path.isdir(self.mountpoint + "/video_ts"):
            logging.debug(f"Found: {self.mountpoint}/video_ts")
            self.disctype = "dvd"
        elif os.path.isdir(self.mountpoint + "/BDMV"):
            logging.debug(f"Found: {self.mountpoint}/BDMV")
            self.disctype = "bluray"
        elif os.path.isdir(self.mountpoint + "/HVDVD_TS"):
            logging.debug(f"Found: {self.mountpoint}/HVDVD_TS")
            # do something here
        elif found_hvdvd_ts:
            logging.debug("Found file: HVDVD_TS")
            # do something here too
        else:
            logging.debug("Did not find valid dvd/bd files. Changing disc-type to 'data'")
            self.disctype = "data"

    def identify_audio_cd(self):
        """
        Get the title for audio cds to use for the logfile name.

        Needs the job class passed into it so it can be forwarded to mb

        return - only the logfile - setup_logging() adds the full path
        """
        # Use the music label if we can find it - defaults to music_cd.log
        disc_id = music_brainz.get_disc_id(self)
        mb_title = music_brainz.get_title(disc_id, self)
        if mb_title == "not identified":
            self.label = self.title = "not identified"
            logfile = "music_cd.log"
            new_log_file = f"music_cd_{round(time.time() * 100)}.log"
        else:
            logfile = f"{mb_title}.log"
            new_log_file = f"{mb_title}_{round(time.time() * 100)}.log"

        temp_log_full = os.path.join(cfg['LOGPATH'], logfile)
        logfile = new_log_file if os.path.isfile(temp_log_full) else logfile
        return logfile

    def pretty_table(self):
        """Returns a string of the prettytable"""
        pretty_table = PrettyTable()
        pretty_table.field_names = ["Config", "Value"]
        pretty_table._max_width = {"Config": 50, "Value": 60}
        for attr, value in self.__dict__.items():
            if attr == "config":
                pretty_table.add_row([str(attr), str(value.pretty_table())])
            else:
                pretty_table.add_row([str(attr), str(value)])
        return str(pretty_table.get_string())

    def get_d(self):
        """
        Return a dict of class - exclude the _sa_instance_state
        :return: dict containing all attribs from class
        """
        return_dict = {}
        for key, value in self.__dict__.items():
            if '_sa_instance_state' not in key:
                return_dict[str(key)] = str(value)
        return return_dict

    def eject(self):
        """Eject disc if it hasn't previously been ejected"""
        if not self.ejected:
            self.ejected = True
            try:
                # This might always return true
                if bool(os.system("umount " + self.devpath)):
                    logging.debug(f"Unmounted disc {self.devpath}")
                else:
                    logging.debug(f"Failed to unmount {self.devpath}")
                if bool(os.system("eject -sv " + self.devpath)):
                    logging.debug(f"Ejected disc {self.devpath}")
                else:
                    logging.debug(f"Failed to eject {self.devpath}")
            except Exception as error:
                logging.debug(f"{self.devpath} couldn't be ejected {error}")


class Track(db.Model):
    """ Holds all the individual track details for each job """
    track_id = db.Column(db.Integer, primary_key=True)
    job_id = db.Column(db.Integer, db.ForeignKey('job.job_id'))
    track_number = db.Column(db.String(4))
    length = db.Column(db.Integer)
    aspect_ratio = db.Column(db.String(20))
    fps = db.Column(db.Float)
    main_feature = db.Column(db.Boolean)
    basename = db.Column(db.String(256))
    filename = db.Column(db.String(256))
    orig_filename = db.Column(db.String(256))
    new_filename = db.Column(db.String(256))
    ripped = db.Column(db.Boolean)
    status = db.Column(db.String(32))
    error = db.Column(db.Text)
    source = db.Column(db.String(32))

    def __init__(self, job_id, track_number, length, aspect_ratio,
                 fps, main_feature, source, basename, filename):
        """Return a track object"""
        self.job_id = job_id
        self.track_number = track_number
        self.length = length
        self.aspect_ratio = aspect_ratio
        self.fps = fps
        self.main_feature = main_feature
        self.source = source
        self.basename = basename
        self.filename = filename
        self.ripped = False

    def __repr__(self):
        return f'<Track {self.track_number}>'

    def __str__(self):
        """Returns a string of the object"""
        return self.__class__.__name__ + ": " + self.track_number


class Config(db.Model):
    """ Holds all the config settings for each job
    as these may change between each job """
    CONFIG_ID = db.Column(db.Integer, primary_key=True)
    job_id = db.Column(db.Integer, db.ForeignKey('job.job_id'))
    ARM_CHECK_UDF = db.Column(db.Boolean)
    GET_VIDEO_TITLE = db.Column(db.Boolean)
    SKIP_TRANSCODE = db.Column(db.Boolean)
    VIDEOTYPE = db.Column(db.String(25))
    MINLENGTH = db.Column(db.String(6))
    MAXLENGTH = db.Column(db.String(6))
    MANUAL_WAIT = db.Column(db.Boolean)
    MANUAL_WAIT_TIME = db.Column(db.Integer)
    RAW_PATH = db.Column(db.String(255))
    TRANSCODE_PATH = db.Column(db.String(255))
    COMPLETED_PATH = db.Column(db.String(255))
    EXTRAS_SUB = db.Column(db.String(255))
    INSTALLPATH = db.Column(db.String(255))
    LOGPATH = db.Column(db.String(255))
    LOGLEVEL = db.Column(db.String(255))
    LOGLIFE = db.Column(db.Integer)
    DBFILE = db.Column(db.String(255))
    WEBSERVER_IP = db.Column(db.String(25))
    WEBSERVER_PORT = db.Column(db.Integer)
    SET_MEDIA_PERMISSIONS = db.Column(db.Boolean)
    CHMOD_VALUE = db.Column(db.Integer)
    SET_MEDIA_OWNER = db.Column(db.Boolean)
    CHOWN_USER = db.Column(db.String(50))
    CHOWN_GROUP = db.Column(db.String(50))
    RIPMETHOD = db.Column(db.String(25))
    MKV_ARGS = db.Column(db.String(25))
    DELRAWFILES = db.Column(db.Boolean)
    HASHEDKEYS = db.Column(db.Boolean)
    HB_PRESET_DVD = db.Column(db.String(256))
    HB_PRESET_BD = db.Column(db.String(256))
    DEST_EXT = db.Column(db.String(10))
    HANDBRAKE_CLI = db.Column(db.String(25))
    MAINFEATURE = db.Column(db.Boolean)
    HB_ARGS_DVD = db.Column(db.String(256))
    HB_ARGS_BD = db.Column(db.String(256))
    EMBY_REFRESH = db.Column(db.Boolean)
    EMBY_SERVER = db.Column(db.String(25))
    EMBY_PORT = db.Column(db.String(6))
    EMBY_CLIENT = db.Column(db.String(25))
    EMBY_DEVICE = db.Column(db.String(50))
    EMBY_DEVICEID = db.Column(db.String(128))
    EMBY_USERNAME = db.Column(db.String(50))
    EMBY_USERID = db.Column(db.String(128))
    EMBY_PASSWORD = db.Column(db.String(128))
    EMBY_API_KEY = db.Column(db.String(64))
    NOTIFY_RIP = db.Column(db.Boolean)
    NOTIFY_TRANSCODE = db.Column(db.Boolean)
    PB_KEY = db.Column(db.String(64))
    IFTTT_KEY = db.Column(db.String(64))
    IFTTT_EVENT = db.Column(db.String(25))
    PO_USER_KEY = db.Column(db.String(64))
    PO_APP_KEY = db.Column(db.String(64))
    OMDB_API_KEY = db.Column(db.String(64))

    def __init__(self, c, job_id):
        self.__dict__.update(c)
        self.job_id = job_id

    def __str__(self):
        """Returns a string of the object"""
        return_string = self.__class__.__name__ + ": "
        for attr, value in self.__dict__.items():
            if str(attr) in hidden_attribs and value:
                value = HIDDEN_VALUE
            return_string = return_string + "(" + str(attr) + "=" + str(value) + ") "

        return return_string

    def list_params(self):
        """Returns a string of the object"""
        return_string = self.__class__.__name__ + ": "
        for attr, value in self.__dict__.items():
            if return_string:
                return_string = return_string + "\n"
            if str(attr) in hidden_attribs and value:
                value = HIDDEN_VALUE
            return_string = return_string + str(attr) + ":" + str(value)

        return return_string

    def pretty_table(self):
        """Returns a string of the PrettyTable"""
        pretty_table = PrettyTable()
        pretty_table.field_names = ["Config", "Value"]
        pretty_table._max_width = {"Config": 20, "Value": 30}
        for attr, value in self.__dict__.items():
            if str(attr) in hidden_attribs and value:
                value = HIDDEN_VALUE
            pretty_table.add_row([str(attr), str(value)])
        return str(pretty_table.get_string())

    def get_d(self):
        """
        Return a dict of class - exclude the any sensitive info
        :return: dict containing all attribs from class
        """
        return_dict = {}
        for key, value in self.__dict__.items():
            if str(key) not in hidden_attribs:
                return_dict[str(key)] = str(value)
        return return_dict


class User(db.Model, UserMixin):
    """
    Class to hold admin users
    """
    user_id = db.Column(db.Integer, index=True, primary_key=True)
    email = db.Column(db.String(64))
    password = db.Column(db.String(128))
    hash = db.Column(db.String(256))

    def __init__(self, email=None, password=None, hashed=None):
        self.email = email
        self.password = password
        self.hash = hashed

    def __repr__(self):
        """ Return users name """
        return f'<User {self.email}>'

    def __str__(self):
        """Returns a string of the object"""
        return self.__class__.__name__ + ": " + self.email

    def get_id(self):
        """ Return users id """
        return self.user_id


class AlembicVersion(db.Model):
    """
    Class to hold the A.R.M db version
    """
    version_num = db.Column(db.String(36), autoincrement=False, primary_key=True)

    def __init__(self, version=None):
        self.version_num = version

    def __repr__(self):
        return f'<AlembicVersion: {self.version_num}>'

    def __str__(self):
        """Returns a string of the object"""
        return self.__class__.__name__ + ": " + self.version_num


class UISettings(db.Model):
    """
    Class to hold the A.R.M ui settings
    """
    id = db.Column(db.Integer, autoincrement=True, primary_key=True)
    use_icons = db.Column(db.Boolean)
    save_remote_images = db.Column(db.Boolean)
    bootstrap_skin = db.Column(db.String(64))
    language = db.Column(db.String(4))
    index_refresh = db.Column(db.Integer)
    database_limit = db.Column(db.Integer)

    def __init__(self, use_icons=None, save_remote_images=None,
                 bootstrap_skin=None, language=None, index_refresh=None,
                 database_limit=None):
        self.use_icons = use_icons
        self.save_remote_images = save_remote_images
        self.bootstrap_skin = bootstrap_skin
        self.language = language
        self.index_refresh = index_refresh
        self.database_limit = database_limit

    def __repr__(self):
        return f'<UISettings {self.id}>'

    def __str__(self):
        """Returns a string of the object"""

        return_string = self.__class__.__name__ + ": "
        for attr, value in self.__dict__.items():
            return_string = return_string + "(" + str(attr) + "=" + str(value) + ") "

        return return_string

    def get_d(self):
        """ Returns a dict of the object"""
        return_dict = {}
        for key, value in self.__dict__.items():
            if '_sa_instance_state' not in key:
                return_dict[str(key)] = str(value)
        return return_dict

<<<<<<< HEAD
class SystemInfo(db.Model):
    """
    Class to hold the system (server) information
    """
    id = db.Column(db.Integer, index=True, primary_key=True)
    name = db.Column(db.String(100))
    cpu = db.Column(db.String(20))
    description = db.Column(db.Unicode(200))
    mem_total = db.Column(db.Float())

    def __init__(self, name="ARM Server", description="Automatic Ripping Machine main server"):
        self.get_cpu_info()
        self.get_memory()
        self.name = name
        self.description = description

    def get_cpu_info(self):
        """
        function to collect and return some cpu info
        ideally want to return {name} @ {speed} Ghz
        """
        if platform.system() == "Windows":
            self.cpu = platform.processor()
        elif platform.system() == "Darwin":
            self.cpu = subprocess.check_output(['/usr/sbin/sysctl', "-n", "machdep.cpu.brand_string"]).strip()
        elif platform.system() == "Linux":
            command = "cat /proc/cpuinfo"
            fulldump = str(subprocess.check_output(command, shell=True).strip())
            # Take any float trailing "MHz", some whitespace, and a colon.
            speeds = re.search(r"\\nmodel name\\t:.*?GHz\\n", fulldump)
            if speeds:
                # We have intel CPU
                speeds = str(speeds.group())
                speeds = speeds.replace('\\n', ' ')
                speeds = speeds.replace('\\t', ' ')
                speeds = speeds.replace('model name :', '')
                self.cpu = speeds
            # AMD CPU
            amd_name_full = re.search(r"model name\\t: (.*?)\\n", fulldump)
            if amd_name_full:
                amd_name = amd_name_full.group(1)
                amd_mhz = re.search(r"cpu MHz(?:\\t)*: ([.0-9]*)\\n", fulldump)  # noqa: W605
                if amd_mhz:
                    amd_ghz = round(float(amd_mhz.group(1)) / 1000, 2)  # this is a good idea
                    self.cpu = str(amd_name) + " @ " + str(amd_ghz) + " GHz"
        else:
            self.cpu = "N/A"

    def get_memory(self):
        try:
            memory = psutil.virtual_memory()
            self.mem_total = round(memory.total / 1073741824, 1)
        except EnvironmentError:
            self.mem_total = 0

class SystemDrives(db.Model):
    """
    Class to hold the system cd/dvd/blueray drive information
    """
    drive_id = db.Column(db.Integer, index=True, primary_key=True)
    name = db.Column(db.String(100))
    type = db.Column(db.String(20))
    mount = db.Column(db.String(100))
    open = db.Column(db.Boolean)
    job_id = db.Column(db.Integer)
    job_id_previous = db.Column(db.Integer)
    description = db.Column(db.Unicode(200))

    def __init__(self, name, type, mount, open, job_id, job_id_previous, description):
        self.name = name
        self.type = type
        self.mount = mount
        self.open = True
        self.job_id = job_id
        self.job_id_previous = job_id_previous
        self.description = description
=======

class Notifications(db.Model):
    """
    Class to hold the A.R.M notifications
    """
    id = db.Column(db.Integer, autoincrement=True, primary_key=True)
    seen = db.Column(db.Boolean)
    trigger_time = db.Column(db.DateTime)
    dismiss_time = db.Column(db.DateTime)
    title = db.Column(db.String(256))
    message = db.Column(db.String(256))

    def __init__(self, title=None, message=None):
        self.seen = False
        self.trigger_time = datetime.datetime.now()
        self.title = title
        self.message = message

    def __repr__(self):
        return f'<Notification {self.id}>'

    def __str__(self):
        """Returns a string of the object"""

        return_string = self.__class__.__name__ + ": "
        for attr, value in self.__dict__.items():
            return_string = return_string + "(" + str(attr) + "=" + str(value) + ") "

        return return_string

    def get_d(self):
        """ Returns a dict of the object"""
        return_dict = {}
        for key, value in self.__dict__.items():
            if '_sa_instance_state' not in key:
                return_dict[str(key)] = str(value)
        return return_dict
>>>>>>> 15edd89a
<|MERGE_RESOLUTION|>--- conflicted
+++ resolved
@@ -456,7 +456,44 @@
                 return_dict[str(key)] = str(value)
         return return_dict
 
-<<<<<<< HEAD
+
+class Notifications(db.Model):
+    """
+    Class to hold the A.R.M notifications
+    """
+    id = db.Column(db.Integer, autoincrement=True, primary_key=True)
+    seen = db.Column(db.Boolean)
+    trigger_time = db.Column(db.DateTime)
+    dismiss_time = db.Column(db.DateTime)
+    title = db.Column(db.String(256))
+    message = db.Column(db.String(256))
+
+    def __init__(self, title=None, message=None):
+        self.seen = False
+        self.trigger_time = datetime.datetime.now()
+        self.title = title
+        self.message = message
+
+    def __repr__(self):
+        return f'<Notification {self.id}>'
+
+    def __str__(self):
+        """Returns a string of the object"""
+
+        return_string = self.__class__.__name__ + ": "
+        for attr, value in self.__dict__.items():
+            return_string = return_string + "(" + str(attr) + "=" + str(value) + ") "
+
+        return return_string
+
+    def get_d(self):
+        """ Returns a dict of the object"""
+        return_dict = {}
+        for key, value in self.__dict__.items():
+            if '_sa_instance_state' not in key:
+                return_dict[str(key)] = str(value)
+        return return_dict
+
 class SystemInfo(db.Model):
     """
     Class to hold the system (server) information
@@ -532,43 +569,4 @@
         self.open = True
         self.job_id = job_id
         self.job_id_previous = job_id_previous
-        self.description = description
-=======
-
-class Notifications(db.Model):
-    """
-    Class to hold the A.R.M notifications
-    """
-    id = db.Column(db.Integer, autoincrement=True, primary_key=True)
-    seen = db.Column(db.Boolean)
-    trigger_time = db.Column(db.DateTime)
-    dismiss_time = db.Column(db.DateTime)
-    title = db.Column(db.String(256))
-    message = db.Column(db.String(256))
-
-    def __init__(self, title=None, message=None):
-        self.seen = False
-        self.trigger_time = datetime.datetime.now()
-        self.title = title
-        self.message = message
-
-    def __repr__(self):
-        return f'<Notification {self.id}>'
-
-    def __str__(self):
-        """Returns a string of the object"""
-
-        return_string = self.__class__.__name__ + ": "
-        for attr, value in self.__dict__.items():
-            return_string = return_string + "(" + str(attr) + "=" + str(value) + ") "
-
-        return return_string
-
-    def get_d(self):
-        """ Returns a dict of the object"""
-        return_dict = {}
-        for key, value in self.__dict__.items():
-            if '_sa_instance_state' not in key:
-                return_dict[str(key)] = str(value)
-        return return_dict
->>>>>>> 15edd89a
+        self.description = description