<!doctype html>
<html lang="en">
<head>
    <!-- Required meta tags -->
    <meta charset="utf-8">
    <meta name="mobile-web-app-capable" content="yes"/>
    <meta name="apple-mobile-web-app-capable" content="yes"/>
    <meta name="apple-mobile-web-app-status-bar-style" content="default">
    <meta name="viewport"
          content="viewport-fit=cover, user-scalable=no, width=device-width, initial-scale=1, maximum-scale=1">
    <link rel="manifest" href="{{ url_for('static', filename='manifest.json') }}" crossorigin="use-credentials"/>
    <link rel="apple-touch-icon" sizes="180x180" href="{{ url_for('static', filename='img/apple-touch-icon.png') }}"/>
    {% block head %}
        <script src="https://code.jquery.com/jquery-3.5.1.min.js"
                integrity="sha256-9/aliU8dGd2tb6OSsuzixeV4y/faTqgFtohetphbbj0=" crossorigin="anonymous"></script>
        <script src="https://cdnjs.cloudflare.com/ajax/libs/popper.js/1.14.3/umd/popper.min.js"
                integrity="sha384-ZMP7rVo3mIykV+2+9J3UJ46jBk0WLaUAdn689aCwoqbBJiSnjAK/l8WvCWPIPm49"
                crossorigin="anonymous"></script>
        <link rel="stylesheet" href="https://stackpath.bootstrapcdn.com/bootswatch/4.5.2/{{  armui_cfg['bootstrap_skin'] if armui_cfg['bootstrap_skin'] != "" else "spacelab" }}/bootstrap.min.css">
        <script src="https://cdn.jsdelivr.net/npm/bootstrap@4.3.1/dist/js/bootstrap.min.js"
                integrity="sha384-JjSmVgyd0p3pXB1rRibZUAYoIIy6OrQ6VrjIEaFf/nJGzIxFDsf4x0xIM+B07jRM"
                crossorigin="anonymous"></script>
        <link rel="icon" type="image/png" href="{{ url_for('static', filename='img/favicon.png') }}">
        <script type="application/javascript">
            function activeTab(tab) {
                $("#nav" + tab).addClass("active");
            }
        </script>
        <style>
            .custom-control-input:checked ~ .custom-control-label::before {
                color: #ced4da;
                border-color: #e8e8e8;
                background-color: #007bff;
            }

            div.custom-switch .custom-control-label {
                color: #ced4da !important;
            }
        </style>
        <title>{{ armname }}{% block title %}{% endblock %} - ARM</title>
        {% block head_extra %}{% endblock %}
    {% endblock %}
</head>
<body style="padding: 70px 15px 50px;">
{% block nav %}
    <!-- TOAST -->
    <div aria-live="polite" aria-atomic="true">
        <!-- Position it -->
        <div id="toastHolder" style="position: fixed; top: 30%; right: 10%;z-index: 1000;">
            <!-- TOASTS -->
        </div>
    </div>
    <!-- Main -->
    <div class="container h-100 mx-auto">
        <nav class="navbar navbar-expand-md navbar-dark bg-primary justify-content-center fixed-top my-auto">
            <a class="navbar-brand" href="index.html">
                <img src="{{ url_for('static', filename='img/arm40nw.png') }}" width="114" height="40" alt="">
            </a>
            <button class="navbar-toggler" type="button" data-toggle="collapse" data-target="#navbarSupportedContent">
                <span class="navbar-toggler-icon"></span>
            </button>
            <div class="collapse navbar-collapse" id="navbarSupportedContent">
                <ul class="navbar-nav">
                    <li id="navhome" class="nav-item">
                        <a class="nav-link" href="index.html">Home</a>
                    </li>
                    <li id="navhistory" class="nav-item">
                        <a class="nav-link" href="history">History</a>
                    </li>
                    <li id="navviewlogs" class="nav-item">
                        <a class="nav-link" href="listlogs">View Logs</a>
                    </li>
                    <li id="navdatabase" class="nav-item">
                        <a class="nav-link" href="database">Database</a>
                    </li>
                    <li id="navarmsettings" class="nav-item">
                        <a class="nav-link" href="settings"> Arm Settings</a>
                    </li>
<<<<<<< HEAD
                    <li id="navui_settings" class="nav-item">
                        <a class="nav-link" href="ui_settings"> Arm Ui Settings</a>
                    </li>
                    <li id="navviewsysteminfo" class="nav-item">
                        <a class="nav-link" href="systeminfo">System Information</a>
                    </li>
=======
>>>>>>> 15edd89a
                    <li id="navsendmovies" class="nav-item">
                        <a class="nav-link" href="send_movies"> Send DVDs to API</a>
                    </li>
                    <li id="navchangepass" class="nav-item">
                        <a class="nav-link" href="update_password"> Change admin password</a>
                    </li>
                </ul>
            </div>

            <div class="custom-control custom-switch">
                <input type="checkbox" class="custom-control-input" id="darkSwitch"/>
                <label class="custom-control-label align-left" for="darkSwitch">Dark Mode</label>
            </div>
            <script src="{{ url_for('static', filename='js/dark-mode-switch.min.js') }}"></script>
            <link rel="stylesheet" href="{{ url_for('static', filename='css/dark-mode.css') }}">

        </nav>
    </div>
{% endblock %}
<!-- Errors -->
<div id="content" class="h-100 content" style="width: 99%;padding-top: 51px;padding-left: 15px;">
    {% with messages = get_flashed_messages(with_categories=true) %}
        {% if messages %}
            {% for category, message in messages %}
                <div id="message1" class="alert alert-{{ category if category !=" message
    " else 'info' }} text-center"
                     role="alert">
                    <h4 class="alert-heading">{{ message|safe }}</h4>
                </div>
            {% endfor %}
        {% endif %}
    {% endwith %}
    {% block content %}{% endblock %}</div>
<!-- Footer -->
<div id="footer" class="container-fluid h-100">
    <div class="row" style="height: 30px;"></div>
    <div class="row h-100" style="height: 40px;">
        <div class="col-sm-12 h-100">
            {% block footer %}
                <p class="text-center h-100" style="margin-bottom: auto; margin-top: auto"> Automatic Ripping Machine.
                    Find us on <a
                            href="https://github.com/automatic-ripping-machine/automatic-ripping-machine">github</a>.
                </p>
            {% endblock %}
        </div>
    </div>
</div>
</div>
{% block js %}
{% endblock %}
</body>
</html><|MERGE_RESOLUTION|>--- conflicted
+++ resolved
@@ -76,15 +76,6 @@
                     <li id="navarmsettings" class="nav-item">
                         <a class="nav-link" href="settings"> Arm Settings</a>
                     </li>
-<<<<<<< HEAD
-                    <li id="navui_settings" class="nav-item">
-                        <a class="nav-link" href="ui_settings"> Arm Ui Settings</a>
-                    </li>
-                    <li id="navviewsysteminfo" class="nav-item">
-                        <a class="nav-link" href="systeminfo">System Information</a>
-                    </li>
-=======
->>>>>>> 15edd89a
                     <li id="navsendmovies" class="nav-item">
                         <a class="nav-link" href="send_movies"> Send DVDs to API</a>
                     </li>
