{% extends "base.html" %}
{% block title %}Settings{% endblock %}

{% block nav %}{{ super() }}{% endblock %}

{% block content %}
<script src="{{ url_for('static', filename='js/common.js') }}"></script>
    <style>
        .popover {
            white-space: pre-line;
        }

        .popover-body {
            white-space: pre-wrap;
            font-weight: bold;
        }

        .popover-header {
            background-color: #f2f2f2;
            border-bottom: 1px solid #EBEBEB;
            border-radius: 5px 5px 0 0;
            font-size: 20px;
            line-height: 18px;
            margin: 0;
            padding: 8px 14px;
            font-weight: bold;
            text-align: center;
        }

        div a label {
            display: grid;
            font-weight: bolder;
            margin: 1rem;
            font-size: 25px;
        }
    </style>
    <!-- MESSAGES - We keep this here incase we need it later -->
    <div class="alert alert-success d-none" role="alert" id="success">
        <h4 class="alert-heading">Settings were saved successfully</h4>
    </div>
    <div class="alert alert-danger d-none" role="alert" id="fail">
        <h4 class="alert-heading">There was an error saving settings</h4>
    </div>
    <!-- END MESSAGES - We keep this here incase we need it later -->
    <div class="container" style="max-width: initial!important;">
        <div class="row">
            <div class="col">
                <div class="jumbotron" style="padding-top: 1rem;">
                    <div class="col-sm-12  rounded text-center">
                        <img src="{{ url_for('static', filename='/img/arm80.png') }}" alt="Automatic Ripping Machine">
                        <h2> ARM - Settings </h2>
                    </div>
                    <!-- Nav Tabs -->
                    <ul class="nav nav-tabs" id="myTab" role="tablist">
                        <li class="nav-item" role="presentation">
                            <a class="nav-link active" id="home-tab" data-toggle="tab" href="#home" role="tab"
                               aria-controls="home" aria-selected="true">General Info</a>
                        </li>
                        <li class="nav-item" role="presentation">
                            <a class="nav-link" id="abcde-tab" data-toggle="tab" href="#abcde" role="tab"
                               aria-controls="abcde" aria-selected="false">abcde Config</a>
                        </li>
                        <li class="nav-item" role="presentation">
                            <a class="nav-link" id="settings-tab" data-toggle="tab" href="#settings" role="tab"
                               aria-controls="settings" aria-selected="false">Ripper Settings</a>
                        </li>
                        <li class="nav-item" role="presentation">
                            <a class="nav-link" id="uiSettingsTab-tab" data-toggle="tab" href="#uiSettingsTab"
                               role="tab"
                               aria-controls="uiSettingsTab" aria-selected="false">UI Settings</a>
                        </li>
                        <li class="nav-item" role="presentation">
                            <a class="nav-link" id="apprise-tab" data-toggle="tab" href="#appriseTab"
                               role="tab"
                               aria-controls="appriseTab" aria-selected="false">Apprise config</a>
                        </li>
                        <li class="nav-item" role="presentation">
                            <a class="nav-link" id="helpTab-tab" data-toggle="tab" href="#helpTab"
                               role="tab"
                               aria-controls="helpTab" aria-selected="false">Help</a>
                        </li>
                    </ul>

                    <!-- Tab Panes -->
                    <div class="tab-content">
                        <!-- General Info -->
                        {% include 'settings/general.html' %}
                        <!-- abcde config -->
                        {% include 'settings/abcde.html' %}
                        <!-- Ripper settings -->
                        {% include 'settings/ripper.html' %}
                        <!-- UI settings -->
                        {% include 'settings/ui.html' %}
                        <!-- Apprise config -->
<<<<<<< HEAD
                        {% include 'settings/apprise.html' %}
                        <!-- Help config -->
                        {% include 'settings/help.html' %}
=======
                        <div class="tab-pane pt-5" id="appriseTab" role="tabpanel" aria-labelledby="apprise-tab">
                            <div class="alert alert-primary" role="alert">
                                These Settings Won't Save!
                            </div>
                            <div class="row">
                                <div class="col-md-8 mx-auto">
                                    <form id="appriseCfg" name="appriseCfg" method="post" action="">
                                {{ form.hidden_tag() }}
                                {% for k, v in apprise_cfg.items() %}
                                    <div class="input-group mb-3">
                                        <div class="input-group-prepend">
                                            <span class="input-group-text" id="{{ k }}">{{ k }}: </span>
                                        </div>
                                        <input type="text" class="form-control" aria-label="{{ k }}" name="{{ k }}"
                                               placeholder="{{ v }}" value="{{ v }}" aria-describedby="{{ k }}">
                                        <a class="popovers" onClick='return false;' href=""
                                           data-content="{{ jsoncomments[k]| replace("#", "\n") }}" rel="popover"
                                           data-placement="top" data-original-title="{{ k }}">
                                            <img title="More information" src="{{ url_for('static', filename='/img/info.png') }}" width="30px"
                                                 height="35px" alt="More Info">
                                        </a>
                                    </div>
                                {% endfor %}
                                <button id="apprise_cfg" class="btn btn-secondary btn-lg btn-block" form="appriseCfg"
                                        type="submit">Submit
                                </button>
                            </form>
                                </div>
                            </div>
                        </div>
>>>>>>> a2fcfca7
                    </div>
                </div>
            </div>
        </div>
    </div>
{% endblock %}
{% block footer %}{{ super() }}{% endblock %}
{% block js %}
    {{ super() }}
    <script type="application/javascript">
        $(function () {
            let toastCount = 0;
            function sendSettings(formToSend, sendTo) {
                $.ajax({
                    type: 'POST',
                    url: sendTo,
                    data: formToSend.serialize()
                }).done(function (data) {
                    if (data.success === true) {
                        console.log(data)
                        var dt = new Date();
                        var time = `${dt.getHours()}:${dt.getMinutes()}:${dt.getSeconds()}`;
                        addToast("Saved Successfully",`Saved ${data.form} settings at ${time}`, toastCount);
                        toastCount++;
                    }
                });
            }

            $("#uiSettings").submit(function (e) {
                e.preventDefault();
                sendSettings($("#uiSettings"), "/save_ui_settings");
            });
            $("#settings").submit(function (e) {
                e.preventDefault();
                sendSettings($("#ripperSettings"), "/save_settings");
            })
            $("#abcdeSettings").submit(function (e) {
                e.preventDefault();
                sendSettings($("#abcdeSettings"), "/save_abcde_settings");
            });
            $("#appriseCfg").submit(function (e) {
                e.preventDefault();
                sendSettings($("#appriseCfg"), "/save_apprise_cfg");
            });
            $("#updateArm").submit(function (e) {
                e.preventDefault();
                sendSettings($("#updateArm"), "/update_arm")
            })
            $(".popovers").popover({
                trigger: "hover",
            });
            {% if form.errors %}
                {% for k in form.errors %}
                    $("[name='{{k}}']").addClass("is-invalid");
                {% endfor %}
            {% endif %}
            activeTab("armsettings");
        });
    </script>
{% endblock %}<|MERGE_RESOLUTION|>--- conflicted
+++ resolved
@@ -92,11 +92,6 @@
                         <!-- UI settings -->
                         {% include 'settings/ui.html' %}
                         <!-- Apprise config -->
-<<<<<<< HEAD
-                        {% include 'settings/apprise.html' %}
-                        <!-- Help config -->
-                        {% include 'settings/help.html' %}
-=======
                         <div class="tab-pane pt-5" id="appriseTab" role="tabpanel" aria-labelledby="apprise-tab">
                             <div class="alert alert-primary" role="alert">
                                 These Settings Won't Save!
@@ -127,7 +122,6 @@
                                 </div>
                             </div>
                         </div>
->>>>>>> a2fcfca7
                     </div>
                 </div>
             </div>
