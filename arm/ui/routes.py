--- conflicted
+++ resolved
@@ -19,12 +19,9 @@
 from arm.ui import app, db, constants, json_api
 from arm.models import models as models
 from arm.config.config import cfg
-<<<<<<< HEAD
-from arm.ui.forms import TitleSearchForm, ChangeParamsForm, SettingsForm, UiSettingsForm, SetupForm, SystemInfoDrives
-=======
 from arm.ui.forms import TitleSearchForm, ChangeParamsForm,\
     SettingsForm, UiSettingsForm, SetupForm, AbcdeForm
->>>>>>> 15edd89a
+from arm.ui.forms import TitleSearchForm, ChangeParamsForm, SettingsForm, UiSettingsForm, SetupForm, SystemInfoDrives
 from arm.ui.metadata import get_omdb_poster
 from arm.ui.serverutil import ServerUtil
 
