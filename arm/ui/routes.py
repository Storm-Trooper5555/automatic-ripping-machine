--- conflicted
+++ resolved
@@ -90,11 +90,10 @@
     return render_template(constants.ERROR_PAGE, title='error', error=error)
 
 
-<<<<<<< HEAD
 @app.errorhandler(Exception)
 def handle_exception(sent_error):
     """
-    Exception handler - This breaks all of the normal debug functions \n
+    Exception handler - This breaks all the normal debug functions \n
     :param sent_error: error
     :return: error page
     """
@@ -114,31 +113,6 @@
                                   mimetype=constants.JSON_TYPE)
 
     return render_template(constants.ERROR_PAGE, error=sent_error), 500
-=======
-# @app.errorhandler(Exception)
-# def handle_exception(sent_error):
-#     """
-#     Exception handler - This breaks all the normal debug functions \n
-#     :param sent_error: error
-#     :return: error page
-#     """
-#     # pass through HTTP errors
-#     if isinstance(sent_error, HTTPException):
-#         return sent_error
-#
-#     app.logger.debug(f"Error: {sent_error}")
-#     if request.path.startswith('/json') or request.args.get('json'):
-#         app.logger.debug(f"{request.path} - {sent_error}")
-#         return_json = {
-#             'path': request.path,
-#             'Error': str(sent_error)
-#         }
-#         return app.response_class(response=json.dumps(return_json, indent=4, sort_keys=True),
-#                                   status=200,
-#                                   mimetype=constants.JSON_TYPE)
-#
-#     return render_template(constants.ERROR_PAGE, error=sent_error), 500
->>>>>>> 572ec675
 
 
 @app.route('/setup')
