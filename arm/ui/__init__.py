"""Main arm ui file"""
import sys  # noqa: F401
import os  # noqa: F401
from getpass import getpass  # noqa: F401
from logging.config import dictConfig
from flask import Flask, logging, current_app  # noqa: F401
from flask.logging import default_handler  # noqa: F401
from flask_sqlalchemy import SQLAlchemy
from flask_migrate import Migrate
from flask_cors import CORS
from flask_wtf import CSRFProtect

from flask_login import LoginManager
import bcrypt  # noqa: F401
import arm.config.config as cfg

# Setup logging, but because of werkzeug issues, we need to set up that later down file
dictConfig({
    'version': 1,
    'formatters': {'default': {
        'format': '[%(asctime)s] %(levelname)s ARM: %(module)s.%(funcName)s %(message)s',
    }},
    'handlers': {
        'wsgi': {
            'class': 'logging.StreamHandler',
            'stream': 'ext://flask.logging.wsgi_errors_stream',
            'formatter': 'default'
        },
        "console": {"class": "logging.StreamHandler", "level": "INFO"},
        "null": {"class": "logging.NullHandler"},
    },
    'root': {
        'level': 'DEBUG',
        'handlers': ['wsgi']
    },
})

app = Flask(__name__)
csrf = CSRFProtect()
csrf.init_app(app)
CORS(app, resources={r"/*": {"origins": "*", "send_wildcard": "False"}})

login_manager = LoginManager()
login_manager.init_app(app)

# We should really generate a key for each system
app.config['SECRET_KEY'] = "Big secret key"  # make this random!
# Set the global Flask Login state, set to True will ignore any @login_required
app.config['LOGIN_DISABLED'] = cfg.arm_config['DISABLE_LOGIN']
# Set debug pin as it is hidden normally
os.environ["WERKZEUG_DEBUG_PIN"] = "12345"  # make this random!
app.logger.debug("Debugging pin: " + os.environ["WERKZEUG_DEBUG_PIN"])
<<<<<<< HEAD
mysql_user = os.getenv("MYSQL_USER")
mysql_password = os.getenv("MYSQL_PASSWORD")
mysql_ip = os.getenv("MYSQL_IP")
app.config['SQLALCHEMY_DATABASE_URI'] = 'mysql+mysqlconnector://' + mysql_user + ':' + mysql_password + '@' + mysql_ip + '/arm'
app.config['SQLALCHEMY_TRACK_MODIFICATIONS'] = True
=======
mysql_user = os.getenv("MYSQL_USER", "root")
mysql_password = os.getenv("MYSQL_PASSWORD", "example")
mysql_ip = os.getenv("MYSQL_IP", "127.0.0.1")
app.config['SQLALCHEMY_DATABASE_URI'] = 'mysql+mysqlconnector://' + mysql_user + ':' + mysql_password + '@' + mysql_ip + '/arm'
app.config['SQLALCHEMY_TRACK_MODIFICATIONS'] = False
>>>>>>> 572ec675
db = SQLAlchemy()
db.init_app(app)
with app.app_context():
    db.create_all()
<<<<<<< HEAD
migrate = Migrate(app, db)

=======
>>>>>>> 572ec675
migrate = Migrate(app, db)
# Register route blueprints
# loaded post database decleration to avoid circular loops
from arm.ui.settings.settings import route_settings  # noqa: E402,F811
from arm.ui.logs.logs import route_logs  # noqa: E402,F811
from arm.ui.auth.auth import route_auth  # noqa: E402,F811
from arm.ui.database.database import route_database  # noqa: E402,F811
from arm.ui.history.history import route_history  # noqa: E402,F811
from arm.ui.jobs.jobs import route_jobs  # noqa: E402,F811
from arm.ui.sendmovies.sendmovies import route_sendmovies  # noqa: E402,F811
from arm.ui.notifications.notifications import route_notifications  # noqa: E402,F811
app.register_blueprint(route_settings)
app.register_blueprint(route_logs)
app.register_blueprint(route_auth)
app.register_blueprint(route_database)
app.register_blueprint(route_history)
app.register_blueprint(route_jobs)
app.register_blueprint(route_sendmovies)
app.register_blueprint(route_notifications)

# Remove GET/page loads from logging
import logging  # noqa: E402,F811
logging.getLogger('werkzeug').setLevel(logging.ERROR)<|MERGE_RESOLUTION|>--- conflicted
+++ resolved
@@ -13,6 +13,8 @@
 from flask_login import LoginManager
 import bcrypt  # noqa: F401
 import arm.config.config as cfg
+
+sqlitefile = 'sqlite:///' + cfg.arm_config['DBFILE']
 
 # Setup logging, but because of werkzeug issues, we need to set up that later down file
 dictConfig({
@@ -43,6 +45,8 @@
 login_manager = LoginManager()
 login_manager.init_app(app)
 
+app.config['SQLALCHEMY_DATABASE_URI'] = sqlitefile
+app.config['SQLALCHEMY_TRACK_MODIFICATIONS'] = False
 # We should really generate a key for each system
 app.config['SECRET_KEY'] = "Big secret key"  # make this random!
 # Set the global Flask Login state, set to True will ignore any @login_required
@@ -50,28 +54,15 @@
 # Set debug pin as it is hidden normally
 os.environ["WERKZEUG_DEBUG_PIN"] = "12345"  # make this random!
 app.logger.debug("Debugging pin: " + os.environ["WERKZEUG_DEBUG_PIN"])
-<<<<<<< HEAD
-mysql_user = os.getenv("MYSQL_USER")
-mysql_password = os.getenv("MYSQL_PASSWORD")
-mysql_ip = os.getenv("MYSQL_IP")
-app.config['SQLALCHEMY_DATABASE_URI'] = 'mysql+mysqlconnector://' + mysql_user + ':' + mysql_password + '@' + mysql_ip + '/arm'
-app.config['SQLALCHEMY_TRACK_MODIFICATIONS'] = True
-=======
 mysql_user = os.getenv("MYSQL_USER", "root")
 mysql_password = os.getenv("MYSQL_PASSWORD", "example")
 mysql_ip = os.getenv("MYSQL_IP", "127.0.0.1")
 app.config['SQLALCHEMY_DATABASE_URI'] = 'mysql+mysqlconnector://' + mysql_user + ':' + mysql_password + '@' + mysql_ip + '/arm'
 app.config['SQLALCHEMY_TRACK_MODIFICATIONS'] = False
->>>>>>> 572ec675
 db = SQLAlchemy()
 db.init_app(app)
 with app.app_context():
     db.create_all()
-<<<<<<< HEAD
-migrate = Migrate(app, db)
-
-=======
->>>>>>> 572ec675
 migrate = Migrate(app, db)
 # Register route blueprints
 # loaded post database decleration to avoid circular loops
