--- conflicted
+++ resolved
@@ -64,11 +64,7 @@
     """
     Check if db exists and is up to date.
     If it doesn't exist create it.  If it's out of date update it.
-
-
-    this kills mysql as it cant find file for db
-    """
-    return True
+    """
     from alembic.script import ScriptDirectory
     from alembic.config import Config  # noqa: F811
     import sqlite3
@@ -172,25 +168,11 @@
 
     # Get the database alembic version
     # Check if the db file exists
-<<<<<<< HEAD
-    db_exists = True
-    # Get the database alembic version
-    db_revision = arm_db_get()
-    if db_revision.version_num == head_revision:
-        db_current = True
-        app.logger.debug(f"Database is current. Head: {head_revision}" +
-                         f"DB: {db_revision.version_num}")
-    else:
-        db_current = False
-        app.logger.info("Database is not current, update required." +
-                       f" Head: {head_revision} DB: {db_revision.version_num}")
-=======
     db_exists = False
     db_current = False
     head_revision = None
     db_revision = None
     app.logger.debug(f"Database file is not present: {db_file}")
->>>>>>> 572ec675
 
     db = {
         "db_exists": db_exists,
@@ -382,6 +364,7 @@
         #  Recreate everything
         db.metadata.create_all(db.engine)
         db.create_all()
+        db.session.commit()
         # UI Config
         # Mysql needs this here as data doesn't get added from the upgrade path
         version = models.AlembicVersion('2e0dc31fcb2e')
