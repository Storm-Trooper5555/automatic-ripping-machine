# This is a basic workflow to help you get started with Actions

name: CI

# Controls when the action will run. 
on:
  # Triggers the workflow on push or pull request events but only for the v2.5.0_dev branch
  push:
<<<<<<< HEAD
    branches: [ v2_devel ]
  pull_request:
    branches: [ v2_devel ]
=======
    branches: [ v2_master ]
  pull_request:
    branches: [ v2_master ]
>>>>>>> e0f3cc55

  # Allows you to run this workflow manually from the Actions tab
  workflow_dispatch:
  
jobs:
  flake8_py3:
    runs-on: ubuntu-latest
    steps:
      - name: Setup Python
        uses: actions/setup-python@v1
        with:
          python-version: 3.7
      - name: Checkout PyTorch
        uses: actions/checkout@master
      - name: Install flake8
        run: pip install flake8
      - name: Run flake8
        uses: suo/flake8-github-action@releases/v1
        with:
          checkName: 'flake8_py3'   # NOTE: this needs to be the same as the job name
        env:
          GITHUB_TOKEN: ${{ secrets.GITHUB_TOKEN }}
          CODECOV_TOKEN: ${{ secrets.CODECOV_TOKEN }}
      - name: "Upload coverage to Codecov"
        uses: codecov/codecov-action@v1.0.5
        with:
          fail_ci_if_error: false<|MERGE_RESOLUTION|>--- conflicted
+++ resolved
@@ -4,17 +4,11 @@
 
 # Controls when the action will run. 
 on:
-  # Triggers the workflow on push or pull request events but only for the v2.5.0_dev branch
+  # Triggers the workflow on push or pull request events but only for the v2.3_dev branch
   push:
-<<<<<<< HEAD
-    branches: [ v2_devel ]
-  pull_request:
-    branches: [ v2_devel ]
-=======
     branches: [ v2_master ]
   pull_request:
     branches: [ v2_master ]
->>>>>>> e0f3cc55
 
   # Allows you to run this workflow manually from the Actions tab
   workflow_dispatch:
@@ -41,4 +35,4 @@
       - name: "Upload coverage to Codecov"
         uses: codecov/codecov-action@v1.0.5
         with:
-          fail_ci_if_error: false+          fail_ci_if_error: true