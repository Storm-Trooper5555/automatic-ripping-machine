--- conflicted
+++ resolved
@@ -113,7 +113,6 @@
                     labels: ${{ steps.meta.outputs.labels }}
                   # Fetches all tags for the repo
             - 
-<<<<<<< HEAD
                 name: Fetch tags
                 run: git fetch --depth=1 origin +refs/tags/*:refs/tags/*
             -
@@ -125,11 +124,7 @@
             - 
                 name: Create Release
                 if: steps.tagged.outputs.tagged == 1
-                uses: "marvinpinto/action-automatic-releases@latest"
-=======
-                name: Create Release    
                 uses: "lauravuo/action-automatic-releases@test-changes"
->>>>>>> fbf075b0
                 with:
                     repo_token: "${{ secrets.GITHUB_TOKEN }}"
                     automatic_release_tag: "${{ env.VERSION }}"
