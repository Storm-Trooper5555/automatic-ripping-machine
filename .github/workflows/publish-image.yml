name: "Publish Docker Image"

concurrency:
    group: ${{ github.workflow }}-${{ github.ref }}
    cancel-in-progress: true

# This workflow uses actions that are not certified by GitHub.
# They are provided by a third-party and are governed by
# separate terms of service, privacy policy, and support
# documentation.

on:
    # run every day at midnight
    schedule:
        - cron: '0 0 * * *'
    # Run on every push
    push:
        branches: main
    # Allows you to run this workflow manually from the Actions tab
    workflow_dispatch:

env:
    # Use docker.io for Docker Hub if empty
    REGISTRY: ghcr.io
    # use DOCKERHUB_USERNAME as the name maybe different from the github username
    IMAGE_NAME: ${{ secrets.DOCKERHUB_USERNAME }}/automatic-ripping-machine
    TAG: latest

jobs:
    build:
        runs-on: ubuntu-latest
        permissions: write-all

        steps:
            -
                name: Checkout repository
                uses: actions/checkout@v3

            -
                name: Get branch name
                id: branch-name
                uses: tj-actions/branch-names@v7

            -
                name: Set tag for non-default branch
                if: steps.branch-name.outputs.is_default == 'false' && steps.branch-name.outputs.default_branch != ''
                run: |
                    echo "Branch name is ${{ steps.branch-name.outputs.ref_branch }}"
                    echo "Main name is ${{ steps.branch-name.outputs.default_branch }}"
                    echo "TAG=${{ steps.branch-name.outputs.ref_branch }}" >> $GITHUB_ENV

            # Workaround: https://github.com/docker/build-push-action/issues/461
            -
                name: Setup Docker buildx
                uses: docker/setup-buildx-action@4c0219f9ac95b02789c1075625400b2acbff50b1

            # Login against all registries
            # https://github.com/docker/login-action
            -
                name: Log into registry ${{ env.REGISTRY }}
                uses: docker/login-action@465a07811f14bebb1938fbed4728c6a1ff8901fc
                with:
                    registry: ${{ env.REGISTRY }}
                    username: ${{ github.repository_owner }}
                    password: ${{ secrets.GITHUB_TOKEN }}

            -
                name: Login to DockerHub
                uses: docker/login-action@465a07811f14bebb1938fbed4728c6a1ff8901fc
                with:
                    username: ${{ secrets.DOCKERHUB_USERNAME }}
                    password: ${{ secrets.DOCKERHUB_TOKEN }}

            # Extract metadata (tags, labels) for Docker
            # https://github.com/docker/metadata-action
            -
                name: Extract Docker metadata
                id: meta
                uses: docker/metadata-action@818d4b7b91585d195f67373fd9cb0332e31a7175
                with:
                    images: ${{ env.REGISTRY }}/${{ env.IMAGE_NAME }}
                    
            -
                name: Set Version number
                run: |
                    if [ ${{ steps.branch-name.outputs.is_default }} = true ]; then
                      VER=$(cat VERSION)
                      echo "VERSION=$VER" >> $GITHUB_ENV
                    else
                      echo "VERSION=${{ env.TAG }}" >> $GITHUB_ENV
                      echo "${{ env.TAG }}" > ./VERSION
                    fi

            -
                name: Set build datetime
                run: |
                    TIMESTAMP=$(date -u +'%Y-%m-%d T%H:%M:%SZ')
                    echo "BUILD_DATE=$TIMESTAMP" >> $GITHUB_ENV
            
            # Build and push Docker image with Buildx
            # https://github.com/docker/build-push-action
            -
                name: Build and push Docker image
                id: build-and-push
                uses: docker/build-push-action@v4
                with:
                    context: .
                    push: ${{ github.event_name != 'pull_request' }}
                    platforms: linux/amd64,linux/arm64,linux/arm/v7
                    tags: |
                      ${{ env.IMAGE_NAME }}:${{ env.TAG }}
                      ${{ env.IMAGE_NAME }}:${{ env.VERSION }}
                    labels: ${{ steps.meta.outputs.labels }}
            - 
                name: Create Release    
<<<<<<< HEAD
                uses: "lauravuo/action-automatic-releases@test-changes"
=======
                uses: "marvinpinto/action-automatic-releases@latest"
>>>>>>> fd512a87
                with:
                    repo_token: "${{ secrets.GITHUB_TOKEN }}"
                    automatic_release_tag: "${{ env.VERSION }}"
                    prerelease: false
<<<<<<< HEAD
                    auto_generate_release_notes: true
=======
                    # This doesnt work yet, waiting for new verison to be merged
                    generate_release_notes: true
>>>>>>> fd512a87
                    title: "${{ env.VERSION }}"
                    files: |
                      LICENSE
                      VERSION<|MERGE_RESOLUTION|>--- conflicted
+++ resolved
@@ -113,21 +113,12 @@
                     labels: ${{ steps.meta.outputs.labels }}
             - 
                 name: Create Release    
-<<<<<<< HEAD
                 uses: "lauravuo/action-automatic-releases@test-changes"
-=======
-                uses: "marvinpinto/action-automatic-releases@latest"
->>>>>>> fd512a87
                 with:
                     repo_token: "${{ secrets.GITHUB_TOKEN }}"
                     automatic_release_tag: "${{ env.VERSION }}"
                     prerelease: false
-<<<<<<< HEAD
                     auto_generate_release_notes: true
-=======
-                    # This doesnt work yet, waiting for new verison to be merged
-                    generate_release_notes: true
->>>>>>> fd512a87
                     title: "${{ env.VERSION }}"
                     files: |
                       LICENSE
